--- conflicted
+++ resolved
@@ -1,8 +1,2 @@
 # Rockfall_predicition
-Ai based rockfall predicition in open-pit mines
-<<<<<<< HEAD
-Author: Tirupati Agrawal
-=======
-<br>
-Author : Tirupati
->>>>>>> 2036deaa
+Ai based rockfall predicition in open-pit mines